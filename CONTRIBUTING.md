--- conflicted
+++ resolved
@@ -69,13 +69,4 @@
 [PyrightLanguageServer](src/multilspy/language_servers/pyright_language_server/pyright_server.py) 
 for an example, or at any other implementation to see how non-python
 dependencies for language servers are handled there.
-<<<<<<< HEAD
-There are also some tips from the multilspy admin [here](https://github.com/microsoft/multilspy/issues/5).
-
-⚠️ Important: The LSP allows for lot of optional fields and symbols, so the language servers may differ
-in some details, even if they follow the LSP. Therefore you should include some code of the new
-language in `test/resources` and add tests for symbolic read operations on that code. Have a look
-at `test/multilspy/python/test_symbol_retrieval.py` for an example of such tests for the python LS.
-=======
-There are also some tips from the multilspy admin [here](https://github.com/microsoft/multilspy/issues/5).
->>>>>>> 65a64d75
+There are also some tips from the multilspy admin [here](https://github.com/microsoft/multilspy/issues/5).