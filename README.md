<p align="center" style="text-align:center">
  <img src="resources/serena-logo.svg#gh-light-mode-only" style="width:500px">
  <img src="resources/serena-logo-dark-mode.svg#gh-dark-mode-only" style="width:500px">
</p>

* :rocket: Serena is a powerful **coding agent toolkit** capable of turning an LLM into a fully-featured agent that works **directly on your codebase**.
* :wrench: Serena provides essential **semantic code retrieval and editing tools** that are akin to an IDE's capabilities, extracting code entities at the symbol level and exploiting relational structure.
* :free: Serena is **free & open-source**, enhancing the capabilities of LLMs you already have access to free of charge.

### Demonstration

Here is a demonstration of Serena implementing a small feature for itself (a better log GUI) with Claude Desktop.
Note how Serena's tools enable Claude to find and edit the right symbols.

https://github.com/user-attachments/assets/6eaa9aa1-610d-4723-a2d6-bf1e487ba753

<p align="center">
  <em>Serena is under active development! See the latest updates, upcoming features, and lessons learned to stay up to date.</em>
</p>

<p align="center">
  <a href="CHANGELOG.md">
    <img src="https://img.shields.io/badge/Updates-1e293b?style=flat&logo=rss&logoColor=white&labelColor=1e293b" alt="Changelog" />
  </a>
  <a href="roadmap.md">
    <img src="https://img.shields.io/badge/Roadmap-14532d?style=flat&logo=target&logoColor=white&labelColor=14532d" alt="Roadmap" />
  </a>
  <a href="lessons_learned.md">
    <img src="https://img.shields.io/badge/Lessons-Learned-7c4700?style=flat&logo=readthedocs&logoColor=white&labelColor=7c4700" alt="Lessons Learned" />
  </a>
</p>



### LLM Integration

Serena provides the necessary [tools](#full-list-of-tools) for coding workflows, but an LLM is required to do the actual work,
orchestrating tool use.

For example, **supercharge the performance of Claude Code** with a [one-line shell command](#claude-code).

Serena can be integrated with an LLM in several ways:
 * by using the **model context protocol (MCP)**.  
   Serena provides an MCP server which integrates with 
     * Claude Code and Claude Desktop, 
     * IDEs like VSCode, Cursor or IntelliJ,
     * Extensions like Cline or Roo Code
     * and many others, including [the ChatGPT app soon](https://x.com/OpenAIDevs/status/1904957755829481737)
 * by using **Agno – the model-agnostic agent framework**.  
   Serena's Agno-based agent allows you to turn virtually any LLM into a coding agent, whether it's provided by Google, OpenAI or Anthropic (with a paid API key)
   or a free model provided by Ollama, Together or Anyscale.
 * by incorporating Serena's tools into an agent framework of your choice.  
   Serena's tool implementation is decoupled from the framework-specific code and can thus easily be adapted to any agent framework.

### Programming Language Support & Semantic Analysis Capabilities

Serena's semantic code analysis capabilities build on **language servers** using the widely implemented
language server protocol (LSP). The LSP provides a set of versatile code querying
and editing functionalities based on symbolic understanding of the code. 
Equipped with these capabilities, Serena discovers and edits code just like a seasoned developer 
making use of an IDE's capabilities would.
Serena can efficiently find the right context and do the right thing even in very large and
complex projects! So not only is it free and open-source, it frequently achieves better results 
than existing solutions that charge a premium.

Language servers provide support for a wide range of programming languages.
With Serena, we provide 
 * direct, out-of-the-box support for:
     * Python
     * TypeScript/Javascript (currently has some instability issues, we are working on it)
     * PHP
     * Go (need to install go and gopls first)
     * Rust
     * C# (requires dotnet to be installed. We switched the underlying language server recently, please report any issues you encounter)
     * Java (_Note_: startup is slow, initial startup especially so. There may be issues with java on macos and linux, we are working on it.)
<<<<<<< HEAD
     * Elixir (Requires NextLS and Elixir install; **Windows not supported** - Next LS does not provide Windows binaries)
=======
     * Clojure
     * C/C++ (You may experience issues with finding references, we are working on it)
>>>>>>> bf7d9a44
 * indirect support (may require some code changes/manual installation) for:
     * Ruby (untested)
     * Kotlin (untested)
     * Dart (untested)
     
   These languages are supported by the language server library, but
   we did not explicitly test whether the support for these languages actually works flawlessly.
       
Further languages can, in principle, easily be supported by providing a shallow adapter for a new language server
implementation.


## Table of Contents

<!-- Created with markdown-toc -i README.md -->
<!-- Install it with npm install -g markdown-toc -->

<!-- toc -->

- [What Can I Use Serena For?](#what-can-i-use-serena-for)
- [Free Coding Agents with Serena](#free-coding-agents-with-serena)
- [Quick Start](#quick-start)
  * [Running the Serena MCP Server](#running-the-serena-mcp-server)
    + [Usage](#usage)
        * [Local Installation](#local-installation)
      - [Using uvx](#using-uvx)
      - [Using Docker (Experimental)](#using-docker-experimental)
    + [SSE Mode](#sse-mode)
    + [Command-Line Arguments](#command-line-arguments)
  * [Configuration](#configuration)
  * [Project Activation & Indexing](#project-activation--indexing)
  * [Claude Code](#claude-code)
  * [Claude Desktop](#claude-desktop)
  * [Other MCP Clients (Cline, Roo-Code, Cursor, Windsurf, etc.)](#other-mcp-clients-cline-roo-code-cursor-windsurf-etc)
  * [Agno Agent](#agno-agent)
  * [Other Agent Frameworks](#other-agent-frameworks)
- [Detailed Usage and Recommendations](#detailed-usage-and-recommendations)
  * [Tool Execution](#tool-execution)
    + [Shell Execution and Editing Tools](#shell-execution-and-editing-tools)
  * [Modes and Contexts](#modes-and-contexts)
    + [Contexts](#contexts)
    + [Modes](#modes)
    + [Customization](#customization)
  * [Onboarding and Memories](#onboarding-and-memories)
  * [Prepare Your Project](#prepare-your-project)
    + [Structure Your Codebase](#structure-your-codebase)
    + [Start from a Clean State](#start-from-a-clean-state)
    + [Logging, Linting, and Automated Tests](#logging-linting-and-automated-tests)
  * [Prompting Strategies](#prompting-strategies)
  * [Potential Issues in Code Editing](#potential-issues-in-code-editing)
  * [Running Out of Context](#running-out-of-context)
  * [Combining Serena with Other MCP Servers](#combining-serena-with-other-mcp-servers)
  * [Serena's Logs: The Dashboard and GUI Tool](#serenas-logs-the-dashboard-and-gui-tool)
  * [Troubleshooting](#troubleshooting)
- [Comparison with Other Coding Agents](#comparison-with-other-coding-agents)
  * [Subscription-Based Coding Agents](#subscription-based-coding-agents)
  * [API-Based Coding Agents](#api-based-coding-agents)
  * [Other MCP-Based Coding Agents](#other-mcp-based-coding-agents)
- [Acknowledgements](#acknowledgements)
- [Customizing and Extending Serena](#customizing-and-extending-serena)
- [Full List of Tools](#full-list-of-tools)

<!-- tocstop -->

## What Can I Use Serena For?

You can use Serena for any coding tasks – whether it is focussed on analysis, planning, 
designing new components or refactoring existing ones.
Since Serena's tools allow an LLM to close the cognitive perception-action loop, 
agents based on Serena can autonomously carry out coding tasks from start to finish – 
from the initial analysis to the implementation, testing and, finally, the version
control system commit.

Serena can read, write and execute code, read logs and the terminal output.
While we do not necessarily encourage it, "vibe coding" is certainly possible, and if you 
want to almost feel like "the code no longer exists",
you may find Serena even more adequate for vibing than an agent inside an IDE
(since you will have a separate GUI that really lets you forget).

## Free Coding Agents with Serena

Even the free tier of Anthropic's Claude has support for MCP Servers, so you can use Serena with Claude for free.
Presumably, the same will soon be possible with ChatGPT Desktop once support for MCP servers is added.  
Through Agno, you furthermore have the option to use Serena with a free/open-weights model.

Serena is [Oraios AI](https://oraios-ai.de/)'s contribution to the developer community.  
We use it ourselves on a regular basis.

We got tired of having to pay multiple
IDE-based subscriptions (such as Windsurf or Cursor) that forced us to keep purchasing tokens on top of the chat subscription costs we already had.
The substantial API costs incurred by tools like Claude Code, Cline, Aider and other API-based tools are similarly unattractive.
We thus built Serena with the prospect of being able to cancel most other subscriptions.

## Quick Start

Serena can be used in various ways, below you will find instructions for selected integrations.

- If you just want to turn Claude into a free-to-use coding agent, we recommend using Serena through [Claude Code](#claude-code) or [Claude Desktop](#claude-desktop).
- If you want to use Gemini or any other model, and you want a GUI experience, you can use [Agno](#agno-agent) or one of the many other GUIs that support MCP servers.
- If you want to use Serena integrated in your IDE, see the section on [other MCP clients](#other-mcp-clients---cline-roo-code-cursor-windsurf-etc).

Serena is managed by `uv`, so you will need to [install it](https://docs.astral.sh/uv/getting-started/installation/)).

### Running the Serena MCP Server

You have several options for running the MCP server, which are explained in the subsections below.

#### Usage

The typical usage involves the client (Claude Code, Claude Desktop, etc.) running
the MCP server as a subprocess (using stdio communication), 
so the client needs to be provided with the command to run the MCP server.
(Alternatively, you can run the MCP server in SSE mode and tell your client 
how to connect to it.)

Note that no matter how you run the MCP server, Serena will, by default, start a small web-based dashboard on localhost that will display logs and allow shutting down the
MCP server (since many clients fail to clean up processes correctly).
This and other settings can be adjusted in the [configuration](#configuration) and/or by providing [command-line arguments](#command-line-arguments).

###### Local Installation

1. Clone the repository and change into it.
   ```shell
   git clone https://github.com/oraios/serena
   cd serena
   ```
2. Optionally create a config file from the template and adjust it according to your preferences.
   ```shell
   cp src/serena/resources/serena_config.template.yml serena_config.yml
   ```
   If you just want the default config, you can skip this part, and a config file will be created when you first run Serena.
3. Run the server with `uv`:
   ```shell
   uv run serena-mcp-server
   ```
   When running from outside the serena installation directory, be sure to pass it, i.e. use
   ```shell
    uv run --directory /abs/path/to/serena serena-mcp-server
    ```

##### Using uvx

`uvx` can be used to run the latest version of Serena directly from the repository, without an explicit local installation.

* Windows:
  ```shell
  uvx --from git+https://github.com/oraios/serena serena-mcp-server.exe
  ```
* Other operating systems:
  ```shell
  uvx --from git+https://github.com/oraios/serena serena-mcp-server
  ```

##### Using Docker (Experimental)

⚠️ Docker support is currently experimental with several limitations. Please read the [Docker documentation](DOCKER.md) for important caveats before using it.

You can run the Serena MCP server directly via docker as follows,
assuming that the projects you want to work on are all located in `/path/to/your/projects`:

```shell
docker run --rm -i --network host -v /path/to/your/projects:/workspaces/projects ghcr.io/oraios/serena:latest serena-mcp-server --transport stdio
```

Replace `/path/to/your/projects` with the absolute path to your projects directory. The Docker approach provides:
- Better security isolation for shell command execution
- No need to install language servers and dependencies locally
- Consistent environment across different systems

See the [Docker documentation](DOCKER.md) for detailed setup instructions, configuration options, and known limitations.

#### SSE Mode

ℹ️ Note that MCP servers which use stdio as a protocol are somewhat unusual as far as client/server architectures go, as the server
necessarily has to be started by the client in order for communication to take place via the server's standard input/output stream.
In other words, you do not need to start the server yourself. The client application (e.g. Claude Desktop) takes care of this and
therefore needs to be configured with a launch command. 

When using instead the SSE mode, which uses HTTP-based communication, you control the server lifecycle yourself,
i.e. you start the server and provide the client with the URL to connect to it.

Simply provide `serena-mcp-server` with the `--transport sse` option and optionally provide the port.
For example, to run the Serena MCP server in SSE mode on port 9121 using a local installation,
you would run this command from the Serena directory, 

```shell
uv run serena-mcp-server --transport sse --port 9121
```

and then configure your client to connect to `http://localhost/sse:9121`.


#### Command-Line Arguments

The Serena MCP server supports a wide range of additional command-line options, including the option to run in SSE mode
and to adapt Serena to various [contexts and modes of operation](#modes-and-contexts).

Run with parameter `--help` to get a list of available options.


### Configuration

Serena's behavior (active tools and prompts as well as logging configuration, etc.) is configured in four places:

1. The `serena_config.yml` for general settings that apply to all clients and projects
2. In the arguments passed to the `serena-mcp-server` in your client's config (see below), 
   which will apply to all sessions started by the respective client. In particular, the [context](#contexts) parameter
   should be set appropriately for Serena to be best adjusted to existing tools and capabilities of your client.
   See for a detailed explanation. You can override all entries from the `serena_config.yml` through command line arguments.
3. In the `.serena/project.yml` file within your project. This will hold project-level configuration that is used whenever
   that project is activated.
4. Through the currently active set of [modes](#modes).


> ⚠️ **Note:** Serena is under active development. We are continuously adding features, improving stability and the UX.
> As a result, configuration may change in a breaking manner. If you have an invalid configuration,
> the MCP server or Serena-based Agent may fail to start (investigate the MCP logs in the former case).
> Check the [changelog](CHANGELOG.md)
> and the configuration templates when updating Serena, adapting your configurations accordingly.

After the initial setup, continue with one of the sections below, depending on how you
want to use Serena.

You can just ask the LLM to show you the config of your session, Serena has a tool for it.

### Project Activation & Indexing

The recommended way is to just ask the LLM to activate a project by providing it an absolute path to, or,
in case the project was activated in the past, by its name. The default project name is the directory name.

  * "Activate the project /path/to/my_project"
  * "Activate the project my_project"

All projects that have been activated will be automatically added to your `serena_config.yml`, and for each 
project, the file `.serena/project.yml` will be generated. You can adjust the latter, e.g., by changing the name
(which you refer to during the activation) or other options. Make sure to not have two different projects with the
same name.

If you are mostly working with the same project, you can also configure to always activate a project at startup
by passing `--project <path_or_name>` to the `serena-mcp-server` command in your client's MCP config.

ℹ️ For larger projects, we recommend that you index your project to accelerate Serena's tools; otherwise the first
tool application may be very slow.
To do so, run one of these commands the project directory or pass the path to the project as an argument:

* When using a local installation:
  ```shell
  uv run --directory /abs/path/to/serena index-project
  ```
* When using uvx:
  ```shell
  uvx --from git+https://github.com/oraios/serena index-project
  ```

### Claude Code

Serena is a great way to make Claude Code both cheaper and more powerful! 

From your project directory, add serena with a command like this,

```shell
claude mcp add serena -- <serena-mcp-server> --context ide-assistant --project $(pwd)
```

where `<serena-mcp-server>` is your way of [running the Serena MCP server](#running-the-serena-mcp-server).
For example, when using `uvx`, you would run
```shell
claude mcp add serena -- uvx --from git+https://github.com/oraios/serena serena-mcp-server --context ide-assistant --project $(pwd)
```

ℹ️ Once in Claude Code, you should ask Claude to "Read the initial instructions" as your first prompt, such that it will receive information
on how to use Serena's tools.


### Claude Desktop

For [Claude Desktop](https://claude.ai/download) (available for Windows and macOS), go to File / Settings / Developer / MCP Servers / Edit Config,
which will let you open the JSON file `claude_desktop_config.json`. 
Add the `serena` MCP server configuration, using a [run command](#running-the-serena-mcp-server) depending on your setup.

* local installation:
   ```json
   {
       "mcpServers": {
           "serena": {
               "command": "/abs/path/to/uv",
               "args": ["run", "--directory", "/abs/path/to/serena", "serena-mcp-server"]
           }
       }
   }
   ```
* uvx:
   ```json
   {
       "mcpServers": {
           "serena": {
               "command": "/abs/path/to/uvx",
               "args": ["--from", "git+https://github.com/oraios/serena", "serena-mcp-server"]
           }
       }
  }
  ```
* docker:
  ```json
   {
       "mcpServers": {
           "serena": {
               "command": "docker",
               "args": ["run", "--rm", "-i", "--network", "host", "-v", "/path/to/your/projects:/workspaces/projects", "ghcr.io/oraios/serena:latest", "serena-mcp-server", "--transport", "stdio"]
           }
       }
   }
   ```

If you are using paths containing backslashes for paths on Windows
(note that you can also just use forward slashes), be sure to escape them correctly (`\\`).

That's it! Save the config and then restart Claude Desktop. You are ready for activating your first project.

ℹ️ You can further customize the run command using additional arguments (see [above](#command-line-arguments)).

Note: on Windows and macOS there are official Claude Desktop applications by Anthropic, for Linux there is an [open-source
community version](https://github.com/aaddrick/claude-desktop-debian).

⚠️ Be sure to fully quit the Claude Desktop application, as closing Claude will just minimize it to the system tray – at least on Windows.  

⚠️ Some clients, currently including Claude Desktop, may leave behind zombie processes. You will have to find and terminate them manually then.
    With Serena, you can activate the [dashboard](#serenas-logs-the-dashboard-and-gui-tool) to prevent unnoted processes and also use the dashboard
    for shutting down Serena.

After restarting, you should see Serena's tools in your chat interface (notice the small hammer icon).

For more information on MCP servers with Claude Desktop, see [the official quick start guide](https://modelcontextprotocol.io/quickstart/user).

### Other MCP Clients (Cline, Roo-Code, Cursor, Windsurf, etc.)

Being an MCP Server, Serena can be included in any MCP Client. The same configuration as above,
perhaps with small client-specific modifications, should work. Most of the popular
existing coding assistants (IDE extensions or VSCode-like IDEs) support connections
to MCP Servers. It is **recommended to use the `ide-assistant` context** for these integrations by adding `"--context", "ide-assistant"` to the `args` in your MCP client's configuration. Including Serena generally boosts their performance
by providing them tools for symbolic operations.

In this case, the billing for the usage continues to be controlled by the client of your choice
(unlike with the Claude Desktop client). But you may still want to use Serena through such an approach,
e.g., for one of the following reasons:

1. You are already using a coding assistant (say Cline or Cursor) and just want to make it more powerful.
2. You are on Linux and don't want to use the [community-created Claude Desktop](https://github.com/aaddrick/claude-desktop-debian).
3. You want tighter integration of Serena into your IDE and don't mind paying for that.

### Agno Agent

Agno is a model-agnostic agent framework that allows you to turn Serena into an agent 
(independent of the MCP technology) with a large number of underlying LLMs. Agno is currently
the simplest way of running Serena in a chat GUI with an LLM of your choice.

While Agno is not yet entirely stable, we chose it, because it comes with its own open-source UI, 
making it easy to directly use the agent using a chat interface.  With Agno, Serena is turned into an agent
(so no longer an MCP Server), so it can be used in programmatic ways (for example for benchmarking or within 
your application).

Here's how it works (see also [Agno's documentation](https://docs.agno.com/introduction/playground)):

1. Download the agent-ui code with npx
   ```shell
   npx create-agent-ui@latest
   ```
   or, alternatively, clone it manually:
   ```shell
   git clone https://github.com/agno-agi/agent-ui.git
   cd agent-ui 
   pnpm install 
   pnpm dev
   ```

2. Install serena with the optional requirements:
   ```shell
   # You can also only select agno,google or agno,anthropic instead of all-extras
   uv pip install --all-extras -r pyproject.toml -e .
   ```
   
3. Copy `.env.example` to `.env` and fill in the API keys for the provider(s) you
   intend to use.

4. Start the agno agent app with
   ```shell
   uv run python scripts/agno_agent.py
   ```
   By default, the script uses Claude as the model, but you can choose any model
   supported by Agno (which is essentially any existing model).

5. In a new terminal, start the agno UI with
   ```shell
   cd agent-ui 
   pnpm dev
   ```
   Connect the UI to the agent you started above and start chatting. You will have
   the same tools as in the MCP server version.


Here is a short demo of Serena performing a small analysis task with the newest Gemini model:

https://github.com/user-attachments/assets/ccfcb968-277d-4ca9-af7f-b84578858c62


⚠️ IMPORTANT: In contrast to the MCP server approach, tool execution in the Agno UI does
not ask for the user's permission. The shell tool is particularly critical, as it can perform arbitrary code execution. 
While we have never encountered any issues with
this in our testing with Claude, allowing this may not be entirely safe. 
You may choose to disable certain tools for your setup in your Serena project's
configuration file (`.yml`).

### Other Agent Frameworks

It should be straightforward to incorporate Serena into any
agent framework (like [pydantic-ai](https://ai.pydantic.dev/), [langgraph](https://langchain-ai.github.io/langgraph/tutorials/introduction/) or others).
Typically, you need only to write an adapter for Serena's tools to the tool representation in the framework of your choice, 
as was done by us for Agno with [SerenaAgnoToolkit](/src/serena/agno.py).


## Detailed Usage and Recommendations

### Tool Execution

Serena combines tools for semantic code retrieval with editing capabilities and shell execution.
Serena's behavior can be further customized through [Modes and Contexts](#modes-and-contexts).
Find the complete list of tools [below](#full-list-of-tools).

The use of all tools is generally recommended, as this allows Serena to provide the most value:
Only by executing shell commands (in particular, tests) can Serena identify and correct mistakes
autonomously.

#### Shell Execution and Editing Tools

However, it should be noted that the `execute_shell_command` tool allows for arbitrary code execution.
When using Serena as an MCP Server, clients will typically ask the user for permission
before executing a tool, so as long as the user inspects execution parameters beforehand,
this should not be a problem.
However, if you have concerns, you can choose to disable certain commands in your project's
.yml configuration file.
If you only want to use Serena purely for analyzing code and suggesting implementations
without modifying the codebase, you can enable read-only mode by setting `read_only: true` in your project configuration file.
This will automatically disable all editing tools and prevent any modifications to your codebase while still
allowing all analysis and exploration capabilities.

In general, be sure to back up your work and use a version control system in order to avoid
losing any work.


### Modes and Contexts

Serena's behavior and toolset can be adjusted using contexts and modes. 
These allow for a high degree of customization to best suit your workflow and the environment Serena is operating in.

#### Contexts

A context defines the general environment in which Serena is operating. 
It influences the initial system prompt and the set of available tools. 
A context is set at startup when launching Serena (e.g., via CLI options for an MCP server or in the agent script) and cannot be changed during an active session.

Serena comes with pre-defined contexts:
*   `desktop-app`: Tailored for use with desktop applications like Claude Desktop. This is the default.
*   `agent`: Designed for scenarios where Serena acts as a more autonomous agent, for example, when used with Agno.
*   `ide-assistant`: Optimized for integration into IDEs like VSCode, Cursor, or Cline, focusing on in-editor coding assistance.
Choose the context that best matches the type of integration you are using.

When launching Serena, specify the context using `--context <context-name>`.  
Note that for cases where parameter lists are specified (e.g. Claude Desktop), you must add two parameters to the list.

#### Modes

Modes further refine Serena's behavior for specific types of tasks or interaction styles. Multiple modes can be active simultaneously, allowing you to combine their effects. Modes influence the system prompt and can also alter the set of available tools by excluding certain ones.

Examples of built-in modes include:
*   `planning`: Focuses Serena on planning and analysis tasks.
*   `editing`: Optimizes Serena for direct code modification tasks.
*   `interactive`: Suitable for a conversational, back-and-forth interaction style.
*   `one-shot`: Configures Serena for tasks that should be completed in a single response, often used with `planning` for generating reports or initial plans.
*   `no-onboarding`: Skips the initial onboarding process if it's not needed for a particular session.
*   `onboarding`: (Usually triggered automatically) Focuses on the project onboarding process.

Modes can be set at startup (similar to contexts) but can also be *switched dynamically* during a session. You can instruct the LLM to use the `switch_modes` tool to activate a different set of modes (e.g., "switch to planning and one-shot modes").

When launching Serena, specify modes using `--mode <mode-name>`; multiple modes can be specified, e.g. `--mode planning --mode no-onboarding`.

:warning: **Mode Compatibility**: While you can combine modes, some may be semantically incompatible (e.g., `interactive` and `one-shot`). Serena currently does not prevent incompatible combinations; it is up to the user to choose sensible mode configurations.

#### Customization

You can create your own contexts and modes to precisely tailor Serena to your needs in two ways:
*  **Adding to Serena's configuration directory**: Create new `.yml` files in the `config/contexts/` or `config/modes/` directories within your local Serena repository. These custom contexts/modes will be automatically registered and available for use by their name (filename without the `.yml` extension). They will also appear in listings of available contexts/modes.
*  **Using external YAML files**: When starting Serena, you can provide an absolute path to a custom `.yml` file for a context or mode.

A context or mode YAML file typically defines:
*   `name`: (Optional if filename is used) The name of the context/mode.
*   `prompt`: A string that will be incorporated into Serena's system prompt.
*   `description`: (Optional) A brief description.
*   `excluded_tools`: A list of tool names (strings) to disable when this context/mode is active.

This customization allows for deep integration and adaptation of Serena to specific project requirements or personal preferences.


### Onboarding and Memories

By default, Serena will perform an **onboarding process** when
it is started for the first time for a project.
The goal of the onboarding is for Serena to get familiar with the project
and to store memories, which it can then draw upon in future interactions.
If an LLM should fail to complete the onboarding and does not actually write the
respective memories to disk, you may need to ask it to do so explicitly.

The onboarding will usually read a lot of content from the project, thus filling
up the context. It can therefore be advisable to switch to another conversation
once the onboarding is complete.
After the onboarding, we recommend that you have a quick look at the memories and,
if necessary, edit them or add additional ones.

**Memories** are files stored in `.serena/memories/` in the project directory,
which the agent can choose to read in subsequent interactions.
Feel free to read and adjust them as needed; you can also add new ones manually.
Every file in the `.serena/memories/` directory is a memory file.
Whenever Serena starts working on a project, the list of memories is
provided, and the agent can decide to read them.
We found that memories can significantly improve the user experience with Serena.


### Prepare Your Project

#### Structure Your Codebase

Serena uses the code structure for finding, reading and editing code. This means that it will
work well with well-structured code but may perform poorly on fully unstructured one (like a "God class"
with enormous, non-modular functions).  
Furthermore, for languages that are not statically typed, type annotations are highly beneficial.

#### Start from a Clean State

It is best to start a code generation task from a clean git state. Not only will
this make it easier for you to inspect the changes, but also the model itself will
have a chance of seeing what it has changed by calling `git diff` and thereby
correct itself or continue working in a followup conversation if needed.

:warning: **Important**: since Serena will write to files using the system-native line endings
and it might want to look at the git diff, it is important to
set `git config core.autocrlf` to `true` on Windows.
With `git config core.autocrlf` set to `false` on Windows, you may end up with huge diffs
only due to line endings. It is generally a good idea to globally enable this git setting on Windows:

```shell
git config --global core.autocrlf true
```

#### Logging, Linting, and Automated Tests

Serena can successfully complete tasks in an _agent loop_, where it iteratively
acquires information, performs actions, and reflects on the results.
However, Serena cannot use a debugger; it must rely on the results of program executions,
linting results, and test results to assess the correctness of its actions.
Therefore, software that is designed to meaningful interpretable outputs (e.g. log messages)
and that has a good test coverage is much easier to work with for Serena.

We generally recommend to start an editing task from a state where all linting checks and tests pass.

### Prompting Strategies

We found that it is often a good idea to spend some time conceptualizing and planning a task
before actually implementing it, especially for non-trivial task. This helps both in achieving
better results and in increasing the feeling of control and staying in the loop. You can
make a detailed plan in one session, where Serena may read a lot of your code to build up the context,
and then continue with the implementation in another (potentially after creating suitable memories).

### Potential Issues in Code Editing

In our experience, LLMs are bad at counting, i.e. they have problems
inserting blocks of code in the right place. Most editing operations can be performed
at the symbolic level, allowing this problem is overcome. However, sometimes,
line-level insertions are useful.

Serena is instructed to double-check the line numbers and any code blocks that it will
edit, but you may find it useful to explicitly tell it how to edit code if you run into
problems.  
We are working on making Serena's editing capabilities more robust.

### Running Out of Context

For long and complicated tasks, or tasks where Serena has read a lot of content, you
may come close to the limits of context tokens. In that case, it is often a good idea to continue
in a new conversation. Serena has a dedicated tool to create a summary of the current state
of the progress and all relevant info for continuing it. You can request to create this summary and
write it to a memory. Then, in a new conversation, you can just ask Serena to read the memory and
continue with the task. In our experience, this worked really well. On the up-side, since in a 
single session there is no summarization involved, Serena does not usually get lost (unlike some
other agents that summarize under the hood), and it is also instructed to occasionally check whether
it's on the right track.

Moreover, Serena is instructed to be frugal with context 
(e.g., to not read bodies of code symbols unnecessarily),
but we found that Claude is not always very good in being frugal (Gemini seemed better at it).
You can explicitly instruct it to not read the bodies if you know that it's not needed.

### Combining Serena with Other MCP Servers

When using Serena through an MCP Client, you can use it together with other MCP servers.
However, beware of tool name collisions! See info on that above.

Currently, there is a collision with the popular Filesystem MCP Server. Since Serena also provides
filesystem operations, there is likely no need to ever enable these two simultaneously.

### Serena's Logs: The Dashboard and GUI Tool

Serena provides two convenient ways of accessing the logs of the current session:

  * via the **web-based dashboard** (enabled by default)
    
    This is supported on all platforms.
    By default, it will be accessible at `http://localhost:24282/dashboard/index.html`, 
    but a higher port may be used if the default port is unavailable/multiple instances are running.
    
  * via the **GUI tool** (disabled by default)

    This is mainly supported on Windows, but it may also work on Linux; macOS is unsupported.

Both can be enabled or disabled in Serena's configuration file (`serena_config.yml`, see above).
If enabled, they will automatically be opened as soon as the Serena agent/MCP server is started.

In addition to viewing logs, both tools allow to shut down the Serena agent.
This function is provided, because clients like Claude Desktop may fail to terminate the MCP server subprocess 
when they themselves are closed.

### Troubleshooting

Support for MCP Servers in Claude Desktop and the various MCP Server SDKs are relatively new developments and may display instabilities.

The working configuration of an MCP server may vary from platform to
platform and from client to client. We recommend always using absolute paths, as relative paths may be sources of
errors. The language server is running in a separate sub-process and is called with asyncio – sometimes
a client may make it crash. If you have Serena's log window enabled, and it disappears, you'll know what happened.

Some clients may not properly terminate MCP servers, look out for hanging python processes and terminate them manually, if needed.

## Comparison with Other Coding Agents

To our knowledge, Serena is the first fully-featured coding agent where the
entire functionality
is available through an MCP server, thus not requiring API keys or
subscriptions.

### Subscription-Based Coding Agents

The most prominent subscription-based coding agents are parts of IDEs like
Windsurf, Cursor and VSCode.
Serena's functionality is similar to Cursor's Agent, Windsurf's Cascade or
VSCode's
upcoming [agent mode](https://code.visualstudio.com/blogs/2025/02/24/introducing-copilot-agent-mode).

Serena has the advantage of not requiring a subscription.
A potential disadvantage is that it
is not directly integrated into an IDE, so the inspection of newly written code
is not as seamless.

More technical differences are:
* Serena is not bound to a specific IDE.
  Serena's MCP server can be used with any MCP client (including some IDEs),
  and the Agno-based agent provides additional ways of applying its functionality.
* Serena is not bound to a specific large language model or API.
* Serena navigates and edits code using a language server, so it has a symbolic
  understanding of the code.
  IDE-based tools often use a RAG-based or purely text-based approach, which is often
  less powerful, especially for large codebases.
* Serena is open-source and has a small codebase, so it can be easily extended
  and modified.

### API-Based Coding Agents

An alternative to subscription-based agents are API-based agents like Claude
Code, Cline, Aider, Roo Code and others, where the usage costs map directly
to the API costs of the underlying LLM.
Some of them (like Cline) can even be included in IDEs as an extension.
They are often very powerful and their main downside are the (potentially very
high) API costs.

Serena itself can be used as an API-based agent (see the section on Agno above).
We have not yet written a CLI tool or a
dedicated IDE extension for Serena (and there is probably no need for the latter, as
Serena can already be used with any IDE that supports MCP servers).
If there is demand for a Serena as a CLI tool like Claude Code, we will
consider writing one.

The main difference between Serena and other API-based agents is that Serena can
also be used as an MCP server, thus not requiring
an API key and bypassing the API costs. This is a unique feature of Serena.

### Other MCP-Based Coding Agents

There are other MCP servers designed for coding, like [DesktopCommander](https://github.com/wonderwhy-er/DesktopCommanderMCP) and
[codemcp](https://github.com/ezyang/codemcp).
However, to the best of our knowledge, none of them provide semantic code
retrieval and editing tools; they rely purely on text-based analysis.
It is the integration of language servers and the MCP that makes Serena unique
and so powerful for challenging coding tasks, especially in the context of
larger codebases.


## Acknowledgements

We built Serena on top of multiple existing open-source technologies, the most important ones being:

1. [multilspy](https://github.com/microsoft/multilspy).
   A library which wraps language server implementations and adapts them for interaction via Python
   and which provided the basis for our library Solid-LSP (src/solidlsp). 
   Solid-LSP provides pure synchronous LSP calls and extends the original library with the symbolic logic 
   that Serena required.
2. [Python MCP SDK](https://github.com/modelcontextprotocol/python-sdk)
3. [Agno](https://github.com/agno-agi/agno) and
   the associated [agent-ui](https://github.com/agno-agi/agent-ui),
   which we use to allow Serena to work with any model, beyond the ones
   supporting the MCP.
4. All the language servers that we use through Solid-LSP.

Without these projects, Serena would not have been possible (or would have been significantly more difficult to build).


## Customizing and Extending Serena

It is straightforward to extend Serena's AI functionality with your own ideas. 
Simply implement a new tool by subclassing 
`serena.agent.Tool` and implement the `apply` method with a signature
that matches the tool's requirements. 
Once implemented, `SerenaAgent` will automatically have access to the new tool.

It is also relatively straightforward to add [support for a new programming language](/CONTRIBUTING.md#adding-a-new-supported-language). 

We look forward to seeing what the community will come up with! 
For details on contributing, see [here](/CONTRIBUTING.md).

## Full List of Tools

Here is the full list of Serena's tools with a short description (output of `uv run serena-list-tools`):

 * `activate_project`: Activates a project by name.
 * `check_onboarding_performed`: Checks whether project onboarding was already performed.
 * `create_text_file`: Creates/overwrites a file in the project directory.
 * `delete_lines`: Deletes a range of lines within a file.
 * `delete_memory`: Deletes a memory from Serena's project-specific memory store.
 * `execute_shell_command`: Executes a shell command.
 * `find_referencing_code_snippets`: Finds code snippets in which the symbol at the given location is referenced.
 * `find_referencing_symbols`: Finds symbols that reference the symbol at the given location (optionally filtered by type).
 * `find_symbol`: Performs a global (or local) search for symbols with/containing a given name/substring (optionally filtered by type).
 * `get_active_project`: Gets the name of the currently active project (if any) and lists existing projects
 * `get_current_config`: Prints the current configuration of the agent, including the active modes, tools, and context.
 * `get_symbols_overview`: Gets an overview of the top-level symbols defined in a given file or directory.
 * `initial_instructions`: Gets the initial instructions for the current project.
    Should only be used in settings where the system prompt cannot be set,
    e.g. in clients you have no control over, like Claude Desktop.
 * `insert_after_symbol`: Inserts content after the end of the definition of a given symbol.
 * `insert_at_line`: Inserts content at a given line in a file.
 * `insert_before_symbol`: Inserts content before the beginning of the definition of a given symbol.
 * `list_dir`: Lists files and directories in the given directory (optionally with recursion).
 * `list_memories`: Lists memories in Serena's project-specific memory store.
 * `onboarding`: Performs onboarding (identifying the project structure and essential tasks, e.g. for testing or building).
 * `prepare_for_new_conversation`: Provides instructions for preparing for a new conversation (in order to continue with the necessary context).
 * `read_file`: Reads a file within the project directory.
 * `read_memory`: Reads the memory with the given name from Serena's project-specific memory store.
 * `replace_lines`: Replaces a range of lines within a file with new content.
 * `replace_symbol_body`: Replaces the full definition of a symbol.
 * `restart_language_server`: Restarts the language server, may be necessary when edits not through Serena happen.
 * `search_for_pattern`: Performs a search for a pattern in the project.
 * `summarize_changes`: Provides instructions for summarizing the changes made to the codebase.
 * `switch_modes`: Activates modes by providing a list of their names
 * `think_about_collected_information`: Thinking tool for pondering the completeness of collected information.
 * `think_about_task_adherence`: Thinking tool for determining whether the agent is still on track with the current task.
 * `think_about_whether_you_are_done`: Thinking tool for determining whether the task is truly completed.
 * `write_memory`: Writes a named memory (for future reference) to Serena's project-specific memory store.<|MERGE_RESOLUTION|>--- conflicted
+++ resolved
@@ -73,12 +73,9 @@
      * Rust
      * C# (requires dotnet to be installed. We switched the underlying language server recently, please report any issues you encounter)
      * Java (_Note_: startup is slow, initial startup especially so. There may be issues with java on macos and linux, we are working on it.)
-<<<<<<< HEAD
      * Elixir (Requires NextLS and Elixir install; **Windows not supported** - Next LS does not provide Windows binaries)
-=======
      * Clojure
      * C/C++ (You may experience issues with finding references, we are working on it)
->>>>>>> bf7d9a44
  * indirect support (may require some code changes/manual installation) for:
      * Ruby (untested)
      * Kotlin (untested)
